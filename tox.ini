# tox (https://tox.readthedocs.io/) is a tool for running tests
# in multiple virtualenvs. This configuration file will run the
# test suite on all supported python versions. To use it, "pip install tox"
# and then run "tox" from this directory.
# Users running macOS may need to install libomp.  If using the Homebrew
# package manager then this can be achieved with "brew install libomp".

[tox]
envlist = {py39,py310,py311,py312}-{lightgbm,keras,pandas,pytorch,sklearn,xgboost,no_deps,all_deps}-{gurobi10,gurobi11},pre-commit,docs,examples-{gurobi10,gurobi11}
isolated_build = True

[gh-actions]
python =
    3.9: py39-all_deps-gurobi11
    3.10: py310-all_deps-gurobi11
    3.12: py312-all_deps-gurobi11
<<<<<<< HEAD
    3.11: pre-commit,docs,py311-{lightgbm,keras,pytorch,sklearn,xgboost,no_deps,all_deps}-gurobi11
=======
    3.11: pre-commit,py311-{lightgbm,keras,pytorch,sklearn,xgboost,no_deps,all_deps}-gurobi11
>>>>>>> da47d0d9

[testenv:docs]
deps=
    -r{toxinidir}/docs/requirements.txt
changedir = {toxinidir}/docs
allowlist_externals = /usr/bin/make
commands =
    make html

[testenv:examples-{gurobi10,gurobi11}]
deps =
    -r{toxinidir}/requirements.tox.txt
    -r{toxinidir}/requirements.keras.txt
    -r{toxinidir}/requirements.pytorch.txt
    -r{toxinidir}/requirements.sklearn.txt
    -r{toxinidir}/requirements.pandas.txt
    -r{toxinidir}/requirements.xgboost.txt
    notebook
    matplotlib
    ipywidgets
    seaborn
    gurobi10: gurobipy==10.0.3
    gurobi11: gurobipy==11.0.3

changedir = {toxinidir}/notebooks
allowlist_externals = /usr/bin/make
commands =
    make

[testenv:pre-commit]
skip_install = true
deps = pre-commit
commands = pre-commit run --all-files --show-diff-on-failure

[testenv:coverage]
commands = pytest --cov=src/gurobi_ml --cov-append --cov-report=term-missing tests/
depends =
  {py39,py310,py311}: clean
  report: py39,py310,py311

[testenv:report]
deps = coverage
skip_install = true
commands =
    coverage report --omit='/tmp/*,/private/*'
    coverage html --omit='/tmp/*,/private/*'

[testenv:clean]
deps = coverage
skip_install = true
commands = coverage erase

[base]
deps =
    -r{toxinidir}/requirements.tox.txt
    pytest
    pytest-subtests
    pytest-cov
    joblib
    gurobi10: gurobipy==10.0.3
    gurobi11: gurobipy==11.0.1

[testenv:{py39,py310,py311,py312}-keras-{gurobi10,gurobi11}]
deps =
    {[base]deps}
    -r{toxinidir}/requirements.keras.txt
commands =
    pytest tests/test_keras

[testenv:{py39,py310,py311,py312}-pytorch-{gurobi10,gurobi11}]
deps =
    {[base]deps}
    -r{toxinidir}/requirements.pytorch.txt
commands =
    pytest tests/test_pytorch

[testenv:{py39,py310,py311,py312}-sklearn-{gurobi10,gurobi11}]
deps =
    {[base]deps}
    -r{toxinidir}/requirements.sklearn.txt
commands =
    pytest tests/test_sklearn

[testenv:{py39,py310,py311,py312}-xgboost-{gurobi10,gurobi11}]
deps =
    {[base]deps}
    -r{toxinidir}/requirements.sklearn.txt
    -r{toxinidir}/requirements.xgboost.txt
commands =
    pytest tests/test_xgboost

[testenv:{py39,py310,py311,py312}-lightgbm-{gurobi10,gurobi11}]
deps =
    {[base]deps}
    -r{toxinidir}/requirements.lightgbm.txt
    -r{toxinidir}/requirements.sklearn.txt
commands =
    pytest tests/test_lightgbm

[testenv:{py39,py310,py311,py312}-no_deps]
deps =
    pytest
commands =
    pytest tests/test_no_deps

[testenv:{py39,py310,py311,py312}-pandas-{gurobi10,gurobi11}]
deps =
    {[base]deps}
    -r{toxinidir}/requirements.pandas.txt
    -r{toxinidir}/requirements.sklearn.txt
commands =
    pytest tests/test_pandas

[testenv:{py39,py310,py311,py312}-all_deps-{gurobi10,gurobi11}]
deps =
    {[base]deps}
    -r{toxinidir}/requirements.keras.txt
    -r{toxinidir}/requirements.pytorch.txt
    -r{toxinidir}/requirements.sklearn.txt
    -r{toxinidir}/requirements.pandas.txt
    -r{toxinidir}/requirements.xgboost.txt
    -r{toxinidir}/requirements.lightgbm.txt
commands =
    pytest tests/test_sklearn \
           tests/test_keras \
           tests/test_xgboost \
           tests/test_pytorch \
           tests/test_lightgbm \
           tests/test_pandas

[testenv]
setenv =
    PIP_EXTRA_INDEX_URL = https://download.pytorch.org/whl/cpu
passenv =
    GRB_LICENSE_FILE
allowlist_externals =
    echo<|MERGE_RESOLUTION|>--- conflicted
+++ resolved
@@ -14,11 +14,7 @@
     3.9: py39-all_deps-gurobi11
     3.10: py310-all_deps-gurobi11
     3.12: py312-all_deps-gurobi11
-<<<<<<< HEAD
-    3.11: pre-commit,docs,py311-{lightgbm,keras,pytorch,sklearn,xgboost,no_deps,all_deps}-gurobi11
-=======
     3.11: pre-commit,py311-{lightgbm,keras,pytorch,sklearn,xgboost,no_deps,all_deps}-gurobi11
->>>>>>> da47d0d9
 
 [testenv:docs]
 deps=
