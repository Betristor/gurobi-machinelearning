--- conflicted
+++ resolved
@@ -213,11 +213,7 @@
     "if m.ObjVal > 0.0:\n",
     "    plt.imshow(x.X.reshape((28, 28)), cmap=\"gray\")\n",
     "    x_input = torch.tensor(x.X.reshape(1, -1), dtype=torch.float32)\n",
-<<<<<<< HEAD
-    "    label = torch.argmax(nn_regression.forward(x_input), axis=1).item()\n",
-=======
     "    label = torch.argmax(nn_model.forward(x_input))\n",
->>>>>>> 99034871
     "    print(f\"Solution is classified as {label}\")\n",
     "else:\n",
     "    print(\"No counter example exists in neighborhood.\")"
